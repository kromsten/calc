// vaults balances do not actually go to zero after the last swap
// create vaults that can be deposited into
// vaults that can be topped up
// vaults that can be cancelled
// keep track of balance and swap amount
// always try and swap
// if the swap fails update vault status
// if the vault amount is less than the swap amount then change vault status
// keep track of vault creation time so inactive vaults can be automatically cleaned up infuture
// could look at indexing triggers just by vault id

<<<<<<< HEAD
use base::events::dca_event::DCAEventInfo;
use base::events::event::{Event, EventBuilder};
=======
use crate::error::ContractError;
use crate::msg::{
    ExecuteMsg, ExecutionsResponse, InstantiateMsg, MigrateMsg, PairsResponse, QueryMsg,
    TriggersResponse, VaultResponse, VaultsResponse,
};
use crate::state::{
    Cache, Config, LimitOrderCache, CACHE, CONFIG, EXECUTIONS,
    FIN_LIMIT_ORDER_CONFIGURATIONS_BY_VAULT_ID, FIN_LIMIT_ORDER_TRIGGERS,
    FIN_LIMIT_ORDER_TRIGGER_IDS_BY_ORDER_IDX, LIMIT_ORDER_CACHE, PAIRS, TIME_TRIGGERS,
    TIME_TRIGGER_CONFIGURATIONS_BY_VAULT_ID, VAULTS,
};
use crate::validation_helpers::{
    validate_asset_denom_matches_pair_denom, validate_funds, validate_sender_is_admin,
    validate_sender_is_admin_or_vault_owner, validate_swap_amount, validate_target_start_time,
};
use base::executions::dca_execution::DCAExecutionInformation;
use base::executions::execution::{Execution, ExecutionBuilder};
>>>>>>> 4b3b0ccf
use base::helpers::message_helpers::{find_first_attribute_by_key, find_first_event_by_type};
use base::helpers::time_helpers::{get_next_target_time, target_time_elapsed};
use base::pair::Pair;
use base::triggers::fin_limit_order_configuration::FINLimitOrderConfiguration;
use base::triggers::time_configuration::{TimeConfiguration, TimeInterval};
use base::triggers::trigger::{Trigger, TriggerBuilder, TriggerVariant};
use base::vaults::dca_vault::{DCAConfiguration, DCAStatus, PositionType};
use base::vaults::vault::{Vault, VaultBuilder};
use cosmwasm_std::Decimal256;
#[cfg(not(feature = "library"))]
use cosmwasm_std::{
    entry_point, to_binary, Addr, Attribute, BankMsg, Binary, Coin, CosmosMsg, Deps, DepsMut, Env,
    MessageInfo, Reply, Response, StdResult, Timestamp, Uint128, Uint64,
};
use cw2::set_contract_version;
use fin_helpers::codes::{ERROR_SWAP_INSUFFICIENT_FUNDS, ERROR_SWAP_SLIPPAGE};
use fin_helpers::limit_orders::{
    create_limit_order_sub_msg, create_retract_order_sub_msg, create_withdraw_limit_order_sub_msg,
};
use fin_helpers::queries::{query_base_price, query_order_details, query_quote_price};
use fin_helpers::swaps::{create_fin_swap_with_slippage, create_fin_swap_without_slippage};

<<<<<<< HEAD
use crate::error::ContractError;
use crate::msg::{
    EventsResponse, ExecuteMsg, InstantiateMsg, MigrateMsg, PairsResponse, QueryMsg,
    TriggersResponse, VaultResponse, VaultsResponse,
};
use crate::state::{
    Cache, Config, LimitOrderCache, CACHE, CONFIG, EVENTS,
    FIN_LIMIT_ORDER_CONFIGURATIONS_BY_VAULT_ID, FIN_LIMIT_ORDER_TRIGGERS,
    FIN_LIMIT_ORDER_TRIGGER_IDS_BY_ORDER_IDX, LIMIT_ORDER_CACHE, PAIRS, TIME_TRIGGERS,
    TIME_TRIGGER_CONFIGURATIONS_BY_VAULT_ID, VAULTS,
};
use crate::validation_helpers::{
    validate_asset_denom_matches_pair_denom, validate_funds, validate_sender_is_admin,
    validate_sender_is_admin_or_vault_owner, validate_swap_amount, validate_target_start_time,
};

=======
>>>>>>> 4b3b0ccf
const CONTRACT_NAME: &str = "crates.io:calc-dca";
const CONTRACT_VERSION: &str = env!("CARGO_PKG_VERSION");

const SWAP_REPLY_ID: u64 = 1;
const SUBMIT_ORDER_REPLY_ID: u64 = 2;
const EXECUTE_TRIGGER_WITHDRAW_ORDER_REPLY_ID: u64 = 3;
const RETRACT_ORDER_REPLY_ID: u64 = 4;
const CANCEL_TRIGGER_WITHDRAW_ORDER_REPLY_ID: u64 = 5;

#[entry_point]
pub fn migrate(_deps: DepsMut, _env: Env, _msg: MigrateMsg) -> Result<Response, ContractError> {
    let config: Config = _msg.into();
    config.validate(_deps.api)?;
    CONFIG.save(_deps.storage, &config)?;
    Ok(Response::default())
}

#[cfg_attr(not(feature = "library"), entry_point)]
pub fn instantiate(
    deps: DepsMut,
    _env: Env,
    _info: MessageInfo,
    msg: InstantiateMsg,
) -> Result<Response, ContractError> {
    let config = Config::from(msg.clone());
    config.validate(deps.api)?;

    set_contract_version(deps.storage, CONTRACT_NAME, CONTRACT_VERSION)?;
    CONFIG.save(deps.storage, &config)?;

    Ok(Response::new()
        .add_attribute("method", "instantiate")
        .add_attribute("admin", msg.admin))
}

#[cfg_attr(not(feature = "library"), entry_point)]
pub fn execute(
    deps: DepsMut,
    env: Env,
    info: MessageInfo,
    msg: ExecuteMsg,
) -> Result<Response, ContractError> {
    match msg {
        ExecuteMsg::CreatePair {
            address,
            base_denom,
            quote_denom,
        } => create_pair(deps, env, info, address, base_denom, quote_denom),
        ExecuteMsg::DeletePair { address } => delete_pair(deps, env, info, address),
        ExecuteMsg::CreateVaultWithTimeTrigger {
            pair_address,
            position_type,
            slippage_tolerance,
            swap_amount,
            time_interval,
            target_start_time_utc_seconds,
        } => create_vault_with_time_trigger(
            deps,
            env,
            info,
            pair_address,
            position_type,
            slippage_tolerance,
            swap_amount,
            time_interval,
            target_start_time_utc_seconds,
        ),
        ExecuteMsg::CreateVaultWithFINLimitOrderTrigger {
            pair_address,
            position_type,
            slippage_tolerance,
            swap_amount,
            time_interval,
            target_price,
        } => create_vault_with_fin_limit_order_trigger(
            deps,
            env,
            info,
            pair_address,
            position_type,
            slippage_tolerance,
            swap_amount,
            time_interval,
            target_price,
        ),
        ExecuteMsg::CancelVaultByAddressAndId { address, vault_id } => {
            cancel_vault_by_address_and_id(deps, info, address, vault_id)
        }
        ExecuteMsg::ExecuteTimeTriggerById { trigger_id } => {
            execute_time_trigger_by_id(deps, env, trigger_id)
        }
        ExecuteMsg::ExecuteFINLimitOrderTriggerByOrderIdx { order_idx } => {
            execute_fin_limit_order_trigger_by_order_idx(deps, env, order_idx)
        }
        ExecuteMsg::Deposit { vault_id } => deposit(deps, env, info, vault_id),
    }
}

fn create_pair(
    deps: DepsMut,
    _env: Env,
    info: MessageInfo,
    address: String,
    base_denom: String,
    quote_denom: String,
) -> Result<Response, ContractError> {
    validate_sender_is_admin(deps.as_ref(), info.sender)?;

    let validated_pair_address: Addr = deps.api.addr_validate(&address)?;

    let pair: Pair = Pair {
        address: validated_pair_address.clone(),
        base_denom: base_denom.clone(),
        quote_denom: quote_denom.clone(),
    };

    let existing_pair = PAIRS.may_load(deps.storage, validated_pair_address.clone())?;
    match existing_pair {
        Some(_pair) => Err(ContractError::CustomError {
            val: String::from("pair already exists at given address"),
        }),
        None => {
            PAIRS.save(deps.storage, validated_pair_address.clone(), &pair)?;
            Ok(Response::new()
                .add_attribute("method", "create_pair")
                .add_attribute("address", validated_pair_address.to_string())
                .add_attribute("base_denom", base_denom)
                .add_attribute("quote_denom", quote_denom))
        }
    }
}

fn delete_pair(
    deps: DepsMut,
    _env: Env,
    info: MessageInfo,
    address: String,
) -> Result<Response, ContractError> {
    validate_sender_is_admin(deps.as_ref(), info.sender)?;

    let validated_pair_address: Addr = deps.api.addr_validate(&address)?;

    PAIRS.remove(deps.storage, validated_pair_address.clone());

    Ok(Response::new()
        .add_attribute("method", "delete_pair")
        .add_attribute("address", validated_pair_address.to_string()))
}

fn create_vault_with_time_trigger(
    deps: DepsMut,
    env: Env,
    info: MessageInfo,
    pair_address: String,
    position_type: PositionType,
    slippage_tolerance: Option<Decimal256>,
    swap_amount: Uint128,
    time_interval: TimeInterval,
    target_start_time_utc_seconds: Option<Uint64>,
) -> Result<Response, ContractError> {
    validate_funds(info.funds.clone())?;

    // if no target start time is given execute immediately
    let target_start_time: Timestamp = match target_start_time_utc_seconds {
        Some(time) => Timestamp::from_seconds(time.u64()),
        None => env.block.time,
    };

    validate_target_start_time(env.block.time, target_start_time)?;

    let validated_pair_address = deps.api.addr_validate(&pair_address)?;
    let existing_pair = PAIRS.load(deps.storage, validated_pair_address)?;

    validate_asset_denom_matches_pair_denom(
        existing_pair.clone(),
        info.funds.clone(),
        position_type.clone(),
    )?;

    validate_swap_amount(swap_amount, info.funds[0].clone())?;

    let config = CONFIG.update(deps.storage, |mut config| -> StdResult<Config> {
        config.vault_count = config.vault_count.checked_add(Uint128::new(1))?;
        config.trigger_count = config.trigger_count.checked_add(Uint128::new(1))?;
        Ok(config)
    })?;

    let trigger = TriggerBuilder::new()
        .id(config.trigger_count)
        .owner(info.sender.clone())
        .vault_id(config.vault_count)
        .time_interval(time_interval)
        .target_time(target_start_time)
        .build();

    let vault: Vault<DCAConfiguration, DCAStatus> = VaultBuilder::new()
        .id(config.vault_count)
        .owner(info.sender.clone())
        .balance(info.funds[0].clone())
        .pair_address(existing_pair.address)
        .pair_base_denom(existing_pair.base_denom)
        .pair_quote_denom(existing_pair.quote_denom)
        .swap_amount(swap_amount)
        .slippage_tolerance(slippage_tolerance)
        .position_type(position_type)
        .trigger_id(trigger.id)
        .trigger_variant(trigger.variant.clone())
        .build();

    TIME_TRIGGERS.save(deps.storage, trigger.id.u128(), &trigger)?;

    VAULTS.save(deps.storage, (info.sender, vault.id.u128()), &vault)?;

    EVENTS.save(deps.storage, vault.id.into(), &Vec::new())?;

    Ok(Response::new()
        .add_attribute("method", "create_vault_with_time_trigger")
        .add_attribute("id", config.vault_count.to_string())
        .add_attribute("owner", vault.owner.to_string())
        .add_attribute("vault_id", vault.id))
}

fn create_vault_with_fin_limit_order_trigger(
    deps: DepsMut,
    env: Env,
    info: MessageInfo,
    pair_address: String,
    position_type: PositionType,
    slippage_tolerance: Option<Decimal256>,
    swap_amount: Uint128,
    time_interval: TimeInterval,
    target_price: Decimal256,
) -> Result<Response, ContractError> {
    validate_funds(info.funds.clone())?;

    let validated_pair_address = deps.api.addr_validate(&pair_address)?;
    let existing_pair = PAIRS.load(deps.storage, validated_pair_address)?;

    validate_asset_denom_matches_pair_denom(
        existing_pair.clone(),
        info.funds.clone(),
        position_type.clone(),
    )?;

    validate_swap_amount(swap_amount, info.funds[0].clone())?;

    let config = CONFIG.update(deps.storage, |mut config| -> StdResult<Config> {
        config.vault_count = config.vault_count.checked_add(Uint128::new(1))?;
        Ok(config)
    })?;

    // trigger information is updated upon successful limit order creation
    let vault: Vault<DCAConfiguration, DCAStatus> = VaultBuilder::new()
        .id(config.vault_count)
        .owner(info.sender.clone())
        .balance(info.funds[0].clone())
        .pair_address(existing_pair.address.clone())
        .pair_base_denom(existing_pair.base_denom)
        .pair_quote_denom(existing_pair.quote_denom)
        .swap_amount(swap_amount)
        .slippage_tolerance(slippage_tolerance)
        .position_type(position_type)
        .build();

    let coin_to_send = vault.get_swap_amount();

    let fin_limit_order_sub_msg = create_limit_order_sub_msg(
        existing_pair.address,
        target_price,
        coin_to_send.clone(),
        SUBMIT_ORDER_REPLY_ID,
    );

    let time_trigger_configuration = TimeConfiguration {
        target_time: env.block.time,
        time_interval,
    };

    let fin_limit_order_configuration = FINLimitOrderConfiguration {
        order_idx: Uint128::zero(),
        target_price,
    };

    // removed when trigger change over occurs
    TIME_TRIGGER_CONFIGURATIONS_BY_VAULT_ID.save(
        deps.storage,
        vault.id.u128(),
        &time_trigger_configuration,
    )?;

    // removed with successful limit order creation
    FIN_LIMIT_ORDER_CONFIGURATIONS_BY_VAULT_ID.save(
        deps.storage,
        vault.id.u128(),
        &fin_limit_order_configuration,
    )?;

    VAULTS.save(deps.storage, (info.sender, vault.id.u128()), &vault)?;

    EVENTS.save(deps.storage, vault.id.into(), &Vec::new())?;

    let cache: Cache = Cache {
        vault_id: vault.id.clone(),
        owner: vault.owner.clone(),
    };
    CACHE.save(deps.storage, &cache)?;

    Ok(Response::new()
        .add_attribute("method", "create_vault_with_fin_limit_order_trigger")
        .add_attribute("id", config.vault_count.to_string())
        .add_attribute("owner", vault.owner)
        .add_attribute("vault_id", vault.id.to_string())
        .add_submessage(fin_limit_order_sub_msg))
}

fn cancel_vault_by_address_and_id(
    deps: DepsMut,
    info: MessageInfo,
    address: String,
    vault_id: Uint128,
) -> Result<Response, ContractError> {
    let validated_address = deps.api.addr_validate(&address)?;
    let vault: Vault<DCAConfiguration, DCAStatus> =
        VAULTS.load(deps.storage, (validated_address.clone(), vault_id.into()))?;
    validate_sender_is_admin_or_vault_owner(deps.as_ref(), vault.owner.clone(), info.sender)?;

    match vault.trigger_variant {
        TriggerVariant::Time => {
            TIME_TRIGGERS.remove(deps.storage, vault.trigger_id.into());
            let balance = vault.get_current_balance().clone();

            let refund_bank_msg = BankMsg::Send {
                to_address: vault.owner.to_string(),
                amount: vec![balance.clone()],
            };

            VAULTS.remove(deps.storage, (vault.owner.clone(), vault.id.into()));

            Ok(Response::new()
                .add_attribute("method", "cancel_vault_by_address_and_id")
                .add_attribute("owner", vault.owner.to_string())
                .add_attribute("vault_id", vault.id)
                .add_message(refund_bank_msg))
        }
        TriggerVariant::FINLimitOrder => {
            TIME_TRIGGER_CONFIGURATIONS_BY_VAULT_ID.remove(deps.storage, vault.id.u128());

            let fin_limit_order_trigger =
                FIN_LIMIT_ORDER_TRIGGERS.load(deps.storage, vault.trigger_id.u128())?;

            let (offer_amount, original_offer_amount, filled) = query_order_details(
                deps.querier,
                vault.configuration.pair.address.clone(),
                fin_limit_order_trigger.configuration.order_idx,
            );

            let limit_order_cache = LimitOrderCache {
                offer_amount,
                original_offer_amount,
                filled,
            };

            LIMIT_ORDER_CACHE.save(deps.storage, &limit_order_cache)?;

            let fin_retract_order_sub_msg = create_retract_order_sub_msg(
                vault.configuration.pair.address,
                fin_limit_order_trigger.configuration.order_idx,
                RETRACT_ORDER_REPLY_ID,
            );

            let cache = Cache {
                vault_id: vault.id,
                owner: vault.owner,
            };
            CACHE.save(deps.storage, &cache)?;

            Ok(Response::new()
                .add_attribute("method", "cancel_vault_by_address_and_id")
                .add_submessage(fin_retract_order_sub_msg))
        }
    }
}

fn deposit(
    deps: DepsMut,
    env: Env,
    info: MessageInfo,
    vault_id: Uint128,
) -> Result<Response, ContractError> {
    validate_funds(info.funds.clone())?;
    let vault = VAULTS.load(deps.storage, (info.sender.clone(), vault_id.into()))?;
    if info.sender != vault.owner {
        return Err(ContractError::Unauthorized {});
    }
    validate_asset_denom_matches_pair_denom(
        vault.configuration.pair.clone(),
        info.funds.clone(),
        vault.configuration.position_type.clone(),
    )?;

    VAULTS.update(
        deps.storage,
        (vault.owner.clone(), vault.id.into()),
        |existing_vault| -> Result<Vault<DCAConfiguration, DCAStatus>, ContractError> {
            match existing_vault {
                Some(mut existing_vault) => {
                    existing_vault.balances[0].amount += info.funds[0].amount;
                    if !existing_vault.low_funds() {
                        existing_vault.status = DCAStatus::Active
                    }
                    Ok(existing_vault)
                }
                None => Err(ContractError::CustomError {
                    val: format!(
                        "could not find vault for address: {} with id: {}",
                        vault.owner.clone(),
                        vault.id
                    ),
                }),
            }
        },
    )?;

    let events: Vec<Event<DCAEventInfo>> = EVENTS.load(deps.storage, vault.id.into())?;

    let number_of_previous_events: u16 = events.len().try_into().unwrap();

    let event = EventBuilder::new()
        .vault_id(vault.id)
        .sequence_id(number_of_previous_events + 1)
        .block_height(env.block.height)
        .success_deposit(info.funds[0].clone())
        .build();

    EVENTS.update(deps.storage, vault.id.into(), |existing_events: Option<Vec<Event<DCAEventInfo>>>| -> Result<Vec<Event<DCAEventInfo>>, ContractError> {
            match existing_events {
                Some(mut events) => {
                    events.push(event);
                    Ok(events)
                },
                None => {
                    Err(
                        ContractError::CustomError {
                            val: format!(
                                "could not find event history for vault with id: {}", 
                                vault.id
                            )
                        }
                    )
                }
            }
        })?;

    Ok(Response::new().add_attribute("method", "deposit"))
}

fn execute_time_trigger_by_id(
    deps: DepsMut,
    env: Env,
    trigger_id: Uint128,
) -> Result<Response, ContractError> {
    let trigger = TIME_TRIGGERS.load(deps.storage, trigger_id.into())?;

    let vault = VAULTS.load(
        deps.storage,
        (trigger.owner.clone(), trigger.vault_id.into()),
    )?;

    // COMMENTED OUT FOR TESTING
    // move this into validation method
    if !target_time_elapsed(env.block.time, trigger.configuration.target_time) {
        return Err(ContractError::CustomError {
            val: String::from("trigger execution time has not yet elapsed"),
        });
    }

    // change the status of the vault so frontend knows
    if vault.low_funds() {
        VAULTS.update(
            deps.storage,
            (vault.owner.clone(), vault.id.into()),
            |existing_vault| -> Result<Vault<DCAConfiguration, DCAStatus>, ContractError> {
                match existing_vault {
                    Some(mut existing_vault) => {
                        existing_vault.status = DCAStatus::Inactive;
                        Ok(existing_vault)
                    }
                    None => Err(ContractError::CustomError {
                        val: format!(
                            "could not find vault for address: {} with id: {}",
                            vault.owner.clone(),
                            vault.id
                        ),
                    }),
                }
            },
        )?;
    }

    let fin_swap_msg = match vault.configuration.slippage_tolerance {
        Some(tolerance) => {
            let belief_price = match vault.configuration.position_type {
                PositionType::Enter => {
                    query_base_price(deps.querier, vault.configuration.pair.address.clone())
                }
                PositionType::Exit => {
                    query_quote_price(deps.querier, vault.configuration.pair.address.clone())
                }
            };

            create_fin_swap_with_slippage(
                vault.configuration.pair.address.clone(),
                belief_price,
                tolerance,
                vault.get_swap_amount(),
                SWAP_REPLY_ID,
            )
        }
        None => create_fin_swap_without_slippage(
            vault.configuration.pair.address.clone(),
            vault.get_swap_amount(),
            SWAP_REPLY_ID,
        ),
    };

    let cache: Cache = Cache {
        vault_id: vault.id,
        owner: vault.owner,
    };
    CACHE.save(deps.storage, &cache)?;

    Ok(Response::new()
        .add_attribute("method", "execute_time_trigger_by_id")
        .add_submessage(fin_swap_msg))
}

fn execute_fin_limit_order_trigger_by_order_idx(
    deps: DepsMut,
    _env: Env,
    order_idx: Uint128,
) -> Result<Response, ContractError> {
    let fin_limit_order_trigger_id =
        FIN_LIMIT_ORDER_TRIGGER_IDS_BY_ORDER_IDX.load(deps.storage, order_idx.u128())?;
    let fin_limit_order_trigger =
        FIN_LIMIT_ORDER_TRIGGERS.load(deps.storage, fin_limit_order_trigger_id.into())?;

    let vault = VAULTS.load(
        deps.storage,
        (
            fin_limit_order_trigger.owner.clone(),
            fin_limit_order_trigger.vault_id.into(),
        ),
    )?;

    let (offer_amount, original_offer_amount, filled) = query_order_details(
        deps.querier,
        vault.configuration.pair.address.clone(),
        order_idx,
    );

    let limit_order_cache = LimitOrderCache {
        offer_amount,
        original_offer_amount,
        filled,
    };

    LIMIT_ORDER_CACHE.save(deps.storage, &limit_order_cache)?;

    if offer_amount != Uint128::zero() {
        return Err(ContractError::CustomError {
            val: String::from("fin limit order has not been completely filled"),
        });
    }

    let fin_withdraw_sub_msg = create_withdraw_limit_order_sub_msg(
        vault.configuration.pair.address,
        order_idx,
        EXECUTE_TRIGGER_WITHDRAW_ORDER_REPLY_ID,
    );

    let cache: Cache = Cache {
        vault_id: vault.id,
        owner: vault.owner,
    };
    CACHE.save(deps.storage, &cache)?;

    Ok(Response::new()
        .add_attribute("method", "execute_fin_limit_order_trigger_by_order_idx")
        .add_submessage(fin_withdraw_sub_msg))
}

#[cfg_attr(not(feature = "library"), entry_point)]
pub fn reply(deps: DepsMut, env: Env, reply: Reply) -> Result<Response, ContractError> {
    match reply.id {
        SWAP_REPLY_ID => after_swap(deps, env, reply),
        SUBMIT_ORDER_REPLY_ID => after_submit_order(deps, env, reply),
        EXECUTE_TRIGGER_WITHDRAW_ORDER_REPLY_ID => {
            after_execute_trigger_withdraw_order(deps, env, reply)
        }
        RETRACT_ORDER_REPLY_ID => after_retract_order(deps, env, reply),
        CANCEL_TRIGGER_WITHDRAW_ORDER_REPLY_ID => {
            after_cancel_trigger_withdraw_order(deps, env, reply)
        }
        id => Err(ContractError::CustomError {
            val: format!("unknown reply id: {}", id),
        }),
    }
}

fn after_submit_order(deps: DepsMut, _env: Env, reply: Reply) -> Result<Response, ContractError> {
    match reply.result {
        cosmwasm_std::SubMsgResult::Ok(_) => {
            let fin_submit_order_response = reply.result.into_result().unwrap();

            let wasm_event =
                find_first_event_by_type(&fin_submit_order_response.events, String::from("wasm"))
                    .unwrap();

            let order_idx =
                find_first_attribute_by_key(&wasm_event.attributes, String::from("order_idx"))
                    .unwrap()
                    .value
                    .parse::<Uint128>()
                    .unwrap();

            let cache = CACHE.load(deps.storage)?;
            let fin_limit_order_configuration = FIN_LIMIT_ORDER_CONFIGURATIONS_BY_VAULT_ID
                .load(deps.storage, cache.vault_id.u128())?;

            let config = CONFIG.update(deps.storage, |mut config| -> StdResult<Config> {
                config.trigger_count = config.trigger_count.checked_add(Uint128::new(1))?;
                Ok(config)
            })?;

            let fin_limit_order_trigger = TriggerBuilder::from(fin_limit_order_configuration)
                .id(config.trigger_count)
                .owner(cache.owner.clone())
                .vault_id(cache.vault_id)
                .order_idx(order_idx)
                .build();

            VAULTS.update(
                deps.storage,
                (cache.owner.clone(), cache.vault_id.into()),
                |vault| -> Result<Vault<DCAConfiguration, DCAStatus>, ContractError> {
                    match vault {
                        Some(mut existing_vault) => {
                            existing_vault.trigger_id = fin_limit_order_trigger.id;
                            existing_vault.trigger_variant = TriggerVariant::FINLimitOrder;
                            Ok(existing_vault)
                        }
                        None => Err(ContractError::CustomError {
                            val: format!(
                                "could not find vault for address: {} with id: {}",
                                cache.owner, cache.vault_id
                            ),
                        }),
                    }
                },
            )?;

            FIN_LIMIT_ORDER_TRIGGERS.save(
                deps.storage,
                fin_limit_order_trigger.id.u128(),
                &fin_limit_order_trigger,
            )?;

            FIN_LIMIT_ORDER_TRIGGER_IDS_BY_ORDER_IDX.save(
                deps.storage,
                fin_limit_order_trigger.configuration.order_idx.u128(),
                &fin_limit_order_trigger.id.u128(),
            )?;

            FIN_LIMIT_ORDER_CONFIGURATIONS_BY_VAULT_ID.remove(deps.storage, cache.vault_id.u128());

            CACHE.remove(deps.storage);

            Ok(Response::new()
                .add_attribute("method", "after_submit_order")
                .add_attribute("trigger_id", fin_limit_order_trigger.id))
        }
        cosmwasm_std::SubMsgResult::Err(e) => Err(ContractError::CustomError {
            val: format!("failed to create vault with fin limit order trigger: {}", e),
        }),
    }
}

fn after_execute_trigger_withdraw_order(
    deps: DepsMut,
    env: Env,
    reply: Reply,
) -> Result<Response, ContractError> {
    let cache = CACHE.load(deps.storage)?;
    let limit_order_cache = LIMIT_ORDER_CACHE.load(deps.storage)?;
    let vault = VAULTS.load(deps.storage, (cache.owner.clone(), cache.vault_id.into()))?;
    match reply.result {
        cosmwasm_std::SubMsgResult::Ok(_) => {
            let fin_limit_order_trigger =
                FIN_LIMIT_ORDER_TRIGGERS.load(deps.storage, vault.trigger_id.into())?;
            FIN_LIMIT_ORDER_TRIGGER_IDS_BY_ORDER_IDX.remove(
                deps.storage,
                fin_limit_order_trigger.configuration.order_idx.u128(),
            );
            FIN_LIMIT_ORDER_TRIGGERS.remove(deps.storage, fin_limit_order_trigger.id.u128());

            let config = CONFIG.update(deps.storage, |mut config| -> StdResult<Config> {
                config.trigger_count = config.trigger_count.checked_add(Uint128::new(1))?;
                Ok(config)
            })?;

            let time_trigger_configuration =
                TIME_TRIGGER_CONFIGURATIONS_BY_VAULT_ID.load(deps.storage, vault.id.into())?;

            let time_trigger = TriggerBuilder::from(time_trigger_configuration)
                .id(config.trigger_count)
                .vault_id(vault.id)
                .owner(vault.owner.clone())
                .build();

            TIME_TRIGGERS.save(deps.storage, time_trigger.id.u128(), &time_trigger)?;

            VAULTS.update(
                deps.storage,
                (vault.owner.clone(), vault.id.into()),
                |vault| -> Result<Vault<DCAConfiguration, DCAStatus>, ContractError> {
                    match vault {
                        Some(mut existing_vault) => {
                            existing_vault.balances[0].amount -=
                                limit_order_cache.original_offer_amount;
                            existing_vault.trigger_id = time_trigger.id;
                            existing_vault.trigger_variant = TriggerVariant::Time;
                            if existing_vault.low_funds() {
                                existing_vault.status = DCAStatus::Inactive
                            }
                            Ok(existing_vault)
                        }
                        None => Err(ContractError::CustomError {
                            val: format!(
                                "could not find vault for address: {} with id: {}",
                                cache.owner, cache.vault_id
                            ),
                        }),
                    }
                },
            )?;

            let coin_sent_with_limit_order = Coin {
                denom: vault.get_swap_denom().clone(),
                amount: limit_order_cache.original_offer_amount,
            };

            let coin_received_from_limit_order = Coin {
                denom: vault.get_receive_denom().clone(),
                amount: limit_order_cache.filled,
            };

            let vault_owner_bank_msg: BankMsg = BankMsg::Send {
                to_address: vault.owner.to_string(),
                amount: vec![coin_received_from_limit_order.clone()],
            };

            let events: Vec<Event<DCAEventInfo>> = EVENTS.load(deps.storage, vault.id.into())?;

            let number_of_previous_events: u16 = events.len().try_into().unwrap();

            let event = EventBuilder::new()
                .vault_id(vault.id)
                .sequence_id(number_of_previous_events + 1)
                .block_height(env.block.height)
                .success_fin_limit_order_trigger(
                    coin_sent_with_limit_order,
                    coin_received_from_limit_order,
                )
                .build();
            EVENTS.update(deps.storage, vault.id.into(), |existing_events: Option<Vec<Event<DCAEventInfo>>>| -> Result<Vec<Event<DCAEventInfo>>, ContractError> {
                match existing_events {
                    Some(mut events) => {
                        events.push(event);
                        Ok(events)
                    },
                    None => {
                        Err(
                            ContractError::CustomError {
                                val: format!(
<<<<<<< HEAD
                                    "could not find event history for vault with id: {}", 
=======
                                    "could not find execution history for vault with id: {}",
>>>>>>> 4b3b0ccf
                                    cache.vault_id
                                )
                            }
                        )
                    }
                }
            })?;
            LIMIT_ORDER_CACHE.remove(deps.storage);
            CACHE.remove(deps.storage);
            Ok(Response::new()
                .add_attribute("method", "after_withdraw_order")
                .add_attribute("trigger_id", time_trigger.id)
                .add_message(vault_owner_bank_msg))
        }
        cosmwasm_std::SubMsgResult::Err(e) => Err(ContractError::CustomError {
            val: format!(
                "failed to withdraw fin limit order for vault id: {} - {}",
                vault.id, e
            ),
        }),
    }
}

fn after_cancel_trigger_withdraw_order(
    deps: DepsMut,
    _env: Env,
    reply: Reply,
) -> Result<Response, ContractError> {
    let cache = CACHE.load(deps.storage)?;
    let vault = VAULTS.load(deps.storage, (cache.owner.clone(), cache.vault_id.into()))?;
    match reply.result {
        cosmwasm_std::SubMsgResult::Ok(_) => {
            let limit_order_cache = LIMIT_ORDER_CACHE.load(deps.storage)?;

            let fin_limit_order_trigger =
                FIN_LIMIT_ORDER_TRIGGERS.load(deps.storage, vault.trigger_id.into())?;

            // send assets from partially filled order to owner
            let filled_amount = Coin {
                denom: vault.get_receive_denom().clone(),
                amount: limit_order_cache.filled,
            };

            let filled_amount_bank_msg = BankMsg::Send {
                to_address: vault.owner.to_string(),
                amount: vec![filled_amount.clone()],
            };

            FIN_LIMIT_ORDER_TRIGGERS.remove(deps.storage, fin_limit_order_trigger.id.u128());
            FIN_LIMIT_ORDER_TRIGGER_IDS_BY_ORDER_IDX.remove(
                deps.storage,
                fin_limit_order_trigger.configuration.order_idx.u128(),
            );

            VAULTS.remove(deps.storage, (vault.owner.clone(), vault.id.into()));

            LIMIT_ORDER_CACHE.remove(deps.storage);
            CACHE.remove(deps.storage);

            Ok(Response::new()
                .add_attribute("method", "after_cancel_trigger_withdraw_order")
                .add_message(filled_amount_bank_msg))
        }
        cosmwasm_std::SubMsgResult::Err(e) => Err(ContractError::CustomError {
            val: format!(
                "failed to withdraw fin limit order for vault id: {} - {}",
                vault.id, e
            ),
        }),
    }
}

fn after_swap(deps: DepsMut, env: Env, reply: Reply) -> Result<Response, ContractError> {
    let cache = CACHE.load(deps.storage)?;
    let vault = VAULTS.load(deps.storage, (cache.owner.clone(), cache.vault_id.into()))?;
    let trigger: Trigger<TimeConfiguration> =
        TIME_TRIGGERS.load(deps.storage, vault.trigger_id.into())?;
    let events: Vec<Event<DCAEventInfo>> = EVENTS.load(deps.storage, vault.id.into())?;
    let number_of_previous_events: u16 = events.len().try_into().unwrap();

    let mut attributes: Vec<Attribute> = Vec::new();
    let mut messages: Vec<CosmosMsg> = Vec::new();

    match reply.result {
        cosmwasm_std::SubMsgResult::Ok(_) => {
            let fin_swap_response = reply.result.into_result().unwrap();

            let wasm_trade_event =
                find_first_event_by_type(&fin_swap_response.events, String::from("wasm-trade"))
                    .unwrap();

            let base_amount = find_first_attribute_by_key(
                &wasm_trade_event.attributes,
                String::from("base_amount"),
            )
            .unwrap()
            .value
            .parse::<u128>()
            .unwrap();

            let quote_amount = find_first_attribute_by_key(
                &wasm_trade_event.attributes,
                String::from("quote_amount"),
            )
            .unwrap()
            .value
            .parse::<u128>()
            .unwrap();

            let (coin_sent, coin_received) = match vault.configuration.position_type {
                PositionType::Enter => {
                    let sent = Coin {
                        denom: vault.get_swap_denom(),
                        amount: Uint128::from(quote_amount),
                    };
                    let received = Coin {
                        denom: vault.get_receive_denom(),
                        amount: Uint128::from(base_amount),
                    };

                    (sent, received)
                }
                PositionType::Exit => {
                    let sent = Coin {
                        denom: vault.get_swap_denom(),
                        amount: Uint128::from(base_amount),
                    };
                    let received = Coin {
                        denom: vault.get_receive_denom(),
                        amount: Uint128::from(quote_amount),
                    };

                    (sent, received)
                }
            };

            let bank_msg_to_vault_owner: BankMsg = BankMsg::Send {
                to_address: vault.owner.to_string(),
                amount: vec![coin_received.clone()],
            };

            messages.push(CosmosMsg::Bank(bank_msg_to_vault_owner));

            VAULTS.update(
                deps.storage,
                (vault.owner.clone(), vault.id.into()),
                |existing_vault| -> Result<Vault<DCAConfiguration, DCAStatus>, ContractError> {
                    match existing_vault {
                        Some(mut existing_vault) => {
                            existing_vault.balances[0].amount -= coin_sent.amount;
                            Ok(existing_vault)
                        }
                        None => Err(ContractError::CustomError {
                            val: format!(
                                "could not find vault for address: {} with id: {}",
                                vault.owner.clone(),
                                vault.id
                            ),
                        }),
                    }
                },
            )?;

            let next_trigger_time = get_next_target_time(
                env.block.time,
                trigger.configuration.target_time,
                trigger.configuration.time_interval,
            );

            TIME_TRIGGERS.update(deps.storage, trigger.id.into(), |existing_trigger| {
                match existing_trigger {
                    Some(mut trigger) => {
                        trigger.configuration.target_time = next_trigger_time;
                        Ok(trigger)
                    }
                    None => Err(ContractError::CustomError {
                        val: format!("could not trigger with id: {}", trigger.id),
                    }),
                }
            })?;

            let event = EventBuilder::new()
                .vault_id(vault.id)
                .sequence_id(number_of_previous_events + 1)
                .block_height(env.block.height)
                .success_time_trigger(coin_sent.clone(), coin_received.clone())
                .build();

            EVENTS.update(deps.storage, vault.id.into(), |existing_events: Option<Vec<Event<DCAEventInfo>>>| -> Result<Vec<Event<DCAEventInfo>>, ContractError> {
                match existing_events {
                    Some(mut events) => {
                        events.push(event);
                        Ok(events)
                    },
                    None => {
                        Err(
                            ContractError::CustomError {
                                val: format!(
<<<<<<< HEAD
                                    "could not find event history for vault with id: {}", 
=======
                                    "could not find execution history for vault with id: {}",
>>>>>>> 4b3b0ccf
                                    cache.vault_id
                                )
                            }
                        )
                    }
                }
            })?;

            attributes.push(Attribute::new("status", "success"));
        }
        cosmwasm_std::SubMsgResult::Err(e) => {
            let mut event = EventBuilder::new()
                .vault_id(vault.id)
                .sequence_id(number_of_previous_events + 1)
                .block_height(env.block.height);

            if e.contains(ERROR_SWAP_SLIPPAGE) {
                event = event.fail_slippage();
            } else if e.contains(ERROR_SWAP_INSUFFICIENT_FUNDS) {
                event = event.fail_insufficient_funds();
            } else {
                event = event.error();
            }

            attributes.push(Attribute::new(
                "status",
                format!("{:?}", event.event_info.clone().unwrap().result),
            ));

            EVENTS.update(deps.storage, vault.id.into(), |existing_events: Option<Vec<Event<DCAEventInfo>>>| -> Result<Vec<Event<DCAEventInfo>>, ContractError> {
                match existing_events {
                    Some(mut events) => {
                        events.push(event.build());
                        Ok(events)
                    },
                    None => {
                        Err(
                            ContractError::CustomError {
                                val: format!(
                                    "could not find event history for vault with id: {}",
                                    cache.vault_id
                                )
                            }
                        )
                    }
                }
            })?;

            let next_trigger_time = get_next_target_time(
                env.block.time,
                trigger.configuration.target_time,
                trigger.configuration.time_interval,
            );

            TIME_TRIGGERS.update(deps.storage, trigger.id.into(), |existing_trigger| {
                match existing_trigger {
                    Some(mut trigger) => {
                        trigger.configuration.target_time = next_trigger_time;
                        Ok(trigger)
                    }
                    None => Err(ContractError::CustomError {
                        val: format!("could not trigger with id: {}", trigger.id),
                    }),
                }
            })?;
        }
    };

    CACHE.remove(deps.storage);

    Ok(Response::new()
        .add_attribute("method", "after_execute_vault_by_address_and_id")
        .add_attribute("owner", vault.owner.to_string())
        .add_attribute("vault_id", vault.id)
        .add_attributes(attributes)
        .add_messages(messages))
}

fn after_retract_order(deps: DepsMut, _env: Env, reply: Reply) -> Result<Response, ContractError> {
    let cache = CACHE.load(deps.storage)?;
    let vault = VAULTS.load(deps.storage, (cache.owner.clone(), cache.vault_id.into()))?;
    match reply.result {
        cosmwasm_std::SubMsgResult::Ok(_) => {
            let limit_order_cache = LIMIT_ORDER_CACHE.load(deps.storage)?;

            let fin_limit_order_trigger =
                FIN_LIMIT_ORDER_TRIGGERS.load(deps.storage, vault.trigger_id.u128())?;

            let fin_retract_order_response = reply.result.into_result().unwrap();

            let wasm_trade_event =
                find_first_event_by_type(&fin_retract_order_response.events, String::from("wasm"))
                    .unwrap();

            // if this parse method works look to refactor
            let amount_retracted =
                find_first_attribute_by_key(&wasm_trade_event.attributes, String::from("amount"))
                    .unwrap()
                    .value
                    .parse::<Uint128>()
                    .unwrap();

            // if the entire amount isnt retracted, order was partially filled need to send the partially filled assets to user
            if amount_retracted != limit_order_cache.original_offer_amount {
                let retracted_balance = Coin {
                    denom: vault.get_swap_denom().clone(),
                    amount: vault.balances[0].amount
                        - (vault.configuration.swap_amount - amount_retracted),
                };

                let retracted_amount_bank_msg = BankMsg::Send {
                    to_address: vault.owner.to_string(),
                    amount: vec![retracted_balance.clone()],
                };

                let fin_withdraw_sub_msg = create_withdraw_limit_order_sub_msg(
                    vault.configuration.pair.address,
                    fin_limit_order_trigger.configuration.order_idx,
                    CANCEL_TRIGGER_WITHDRAW_ORDER_REPLY_ID,
                );

                Ok(Response::new()
                    .add_attribute("method", "after_retract_order")
                    .add_attribute("withdraw_required", "true")
                    .add_submessage(fin_withdraw_sub_msg)
                    .add_message(retracted_amount_bank_msg))
            } else {
                let balance = vault.get_current_balance();

                let bank_msg = BankMsg::Send {
                    to_address: vault.owner.to_string(),
                    amount: vec![balance.clone()],
                };

                VAULTS.remove(deps.storage, (vault.owner.clone(), vault.id.into()));

                FIN_LIMIT_ORDER_TRIGGERS.remove(deps.storage, fin_limit_order_trigger.id.u128());

                FIN_LIMIT_ORDER_TRIGGER_IDS_BY_ORDER_IDX.remove(
                    deps.storage,
                    fin_limit_order_trigger.configuration.order_idx.u128(),
                );

                LIMIT_ORDER_CACHE.remove(deps.storage);
                CACHE.remove(deps.storage);

                Ok(Response::new()
                    .add_attribute("method", "after_retract_order")
                    .add_attribute("withdraw_required", "false")
                    .add_message(bank_msg))
            }
        }
        cosmwasm_std::SubMsgResult::Err(e) => Err(ContractError::CustomError {
            val: format!(
                "failed to retract fin limit order for vault id: {} - {}",
                vault.id, e
            ),
        }),
    }
}

#[cfg_attr(not(feature = "library"), entry_point)]
pub fn query(deps: Deps, _env: Env, msg: QueryMsg) -> StdResult<Binary> {
    match msg {
        QueryMsg::GetAllPairs {} => to_binary(&get_all_pairs(deps)?),
        QueryMsg::GetAllTimeTriggers {} => to_binary(&get_all_time_triggers(deps)?),
        QueryMsg::GetAllVaults {} => to_binary(&get_all_vaults(deps)?),
        QueryMsg::GetAllVaultsByAddress { address } => {
            to_binary(&get_all_vaults_by_address(deps, address)?)
        }
        QueryMsg::GetVaultByAddressAndId { address, vault_id } => {
            to_binary(&get_vault_by_address_and_id(deps, address, vault_id)?)
        }
        QueryMsg::GetAllEventsByVaultId { vault_id } => {
            to_binary(&get_all_events_by_vault_id(deps, vault_id)?)
        }
    }
}

fn get_all_pairs(deps: Deps) -> StdResult<PairsResponse> {
    let all_pairs_on_heap: StdResult<Vec<_>> = PAIRS
        .range(deps.storage, None, None, cosmwasm_std::Order::Ascending)
        .collect();

    let pairs: Vec<Pair> = all_pairs_on_heap
        .unwrap()
        .iter()
        .map(|p| p.1.clone())
        .collect();

    Ok(PairsResponse { pairs })
}

fn get_all_time_triggers(deps: Deps) -> StdResult<TriggersResponse<TimeConfiguration>> {
    let all_time_triggers_on_heap: StdResult<Vec<_>> = TIME_TRIGGERS
        .range(deps.storage, None, None, cosmwasm_std::Order::Ascending)
        .collect();

    let triggers: Vec<Trigger<TimeConfiguration>> = all_time_triggers_on_heap
        .unwrap()
        .iter()
        .map(|t| t.1.clone())
        .collect();

    Ok(TriggersResponse { triggers })
}

fn get_all_vaults(deps: Deps) -> StdResult<VaultsResponse> {
    let all_active_vaults_on_heap: StdResult<Vec<_>> = VAULTS
        .range(deps.storage, None, None, cosmwasm_std::Order::Ascending)
        .collect();

    let vaults: Vec<Vault<DCAConfiguration, DCAStatus>> = all_active_vaults_on_heap
        .unwrap()
        .iter()
        .map(|v| v.1.clone())
        .collect();

    Ok(VaultsResponse { vaults })
}

fn get_all_vaults_by_address(deps: Deps, address: String) -> StdResult<VaultsResponse> {
    let validated_address = deps.api.addr_validate(&address)?;

    let vaults_on_heap: StdResult<Vec<_>> = VAULTS
        .prefix(validated_address)
        .range(deps.storage, None, None, cosmwasm_std::Order::Ascending)
        .collect();

    let vaults: Vec<Vault<DCAConfiguration, DCAStatus>> = vaults_on_heap
        .unwrap()
        .iter()
        .map(|v| -> Vault<DCAConfiguration, DCAStatus> { v.1.clone() })
        .collect();

    Ok(VaultsResponse { vaults })
}

fn get_vault_by_address_and_id(
    deps: Deps,
    address: String,
    vault_id: Uint128,
) -> StdResult<VaultResponse> {
    let validated_address = deps.api.addr_validate(&address)?;
    let vault = VAULTS.load(deps.storage, (validated_address, vault_id.into()))?;
    Ok(VaultResponse { vault })
}

fn get_all_events_by_vault_id(deps: Deps, vault_id: Uint128) -> StdResult<EventsResponse> {
    let all_events_on_heap: Vec<Event<DCAEventInfo>> =
        EVENTS.load(deps.storage, vault_id.into())?;

    Ok(EventsResponse {
        events: all_events_on_heap,
    })
}<|MERGE_RESOLUTION|>--- conflicted
+++ resolved
@@ -1,36 +1,5 @@
-// vaults balances do not actually go to zero after the last swap
-// create vaults that can be deposited into
-// vaults that can be topped up
-// vaults that can be cancelled
-// keep track of balance and swap amount
-// always try and swap
-// if the swap fails update vault status
-// if the vault amount is less than the swap amount then change vault status
-// keep track of vault creation time so inactive vaults can be automatically cleaned up infuture
-// could look at indexing triggers just by vault id
-
-<<<<<<< HEAD
 use base::events::dca_event::DCAEventInfo;
 use base::events::event::{Event, EventBuilder};
-=======
-use crate::error::ContractError;
-use crate::msg::{
-    ExecuteMsg, ExecutionsResponse, InstantiateMsg, MigrateMsg, PairsResponse, QueryMsg,
-    TriggersResponse, VaultResponse, VaultsResponse,
-};
-use crate::state::{
-    Cache, Config, LimitOrderCache, CACHE, CONFIG, EXECUTIONS,
-    FIN_LIMIT_ORDER_CONFIGURATIONS_BY_VAULT_ID, FIN_LIMIT_ORDER_TRIGGERS,
-    FIN_LIMIT_ORDER_TRIGGER_IDS_BY_ORDER_IDX, LIMIT_ORDER_CACHE, PAIRS, TIME_TRIGGERS,
-    TIME_TRIGGER_CONFIGURATIONS_BY_VAULT_ID, VAULTS,
-};
-use crate::validation_helpers::{
-    validate_asset_denom_matches_pair_denom, validate_funds, validate_sender_is_admin,
-    validate_sender_is_admin_or_vault_owner, validate_swap_amount, validate_target_start_time,
-};
-use base::executions::dca_execution::DCAExecutionInformation;
-use base::executions::execution::{Execution, ExecutionBuilder};
->>>>>>> 4b3b0ccf
 use base::helpers::message_helpers::{find_first_attribute_by_key, find_first_event_by_type};
 use base::helpers::time_helpers::{get_next_target_time, target_time_elapsed};
 use base::pair::Pair;
@@ -39,7 +8,6 @@
 use base::triggers::trigger::{Trigger, TriggerBuilder, TriggerVariant};
 use base::vaults::dca_vault::{DCAConfiguration, DCAStatus, PositionType};
 use base::vaults::vault::{Vault, VaultBuilder};
-use cosmwasm_std::Decimal256;
 #[cfg(not(feature = "library"))]
 use cosmwasm_std::{
     entry_point, to_binary, Addr, Attribute, BankMsg, Binary, Coin, CosmosMsg, Deps, DepsMut, Env,
@@ -53,7 +21,6 @@
 use fin_helpers::queries::{query_base_price, query_order_details, query_quote_price};
 use fin_helpers::swaps::{create_fin_swap_with_slippage, create_fin_swap_without_slippage};
 
-<<<<<<< HEAD
 use crate::error::ContractError;
 use crate::msg::{
     EventsResponse, ExecuteMsg, InstantiateMsg, MigrateMsg, PairsResponse, QueryMsg,
@@ -66,12 +33,12 @@
     TIME_TRIGGER_CONFIGURATIONS_BY_VAULT_ID, VAULTS,
 };
 use crate::validation_helpers::{
-    validate_asset_denom_matches_pair_denom, validate_funds, validate_sender_is_admin,
-    validate_sender_is_admin_or_vault_owner, validate_swap_amount, validate_target_start_time,
+    assert_denom_matches_pair_denom, assert_exactly_one_asset, assert_sender_is_admin,
+    assert_sender_is_admin_or_vault_owner, assert_swap_amount_is_less_than_or_equal_to_balance, assert_target_start_time_is_in_future,
 };
 
-=======
->>>>>>> 4b3b0ccf
+use cosmwasm_std::Decimal256;
+
 const CONTRACT_NAME: &str = "crates.io:calc-dca";
 const CONTRACT_VERSION: &str = env!("CARGO_PKG_VERSION");
 
@@ -178,7 +145,7 @@
     base_denom: String,
     quote_denom: String,
 ) -> Result<Response, ContractError> {
-    validate_sender_is_admin(deps.as_ref(), info.sender)?;
+    assert_sender_is_admin(deps.as_ref(), info.sender)?;
 
     let validated_pair_address: Addr = deps.api.addr_validate(&address)?;
 
@@ -210,7 +177,7 @@
     info: MessageInfo,
     address: String,
 ) -> Result<Response, ContractError> {
-    validate_sender_is_admin(deps.as_ref(), info.sender)?;
+    assert_sender_is_admin(deps.as_ref(), info.sender)?;
 
     let validated_pair_address: Addr = deps.api.addr_validate(&address)?;
 
@@ -232,7 +199,7 @@
     time_interval: TimeInterval,
     target_start_time_utc_seconds: Option<Uint64>,
 ) -> Result<Response, ContractError> {
-    validate_funds(info.funds.clone())?;
+    assert_exactly_one_asset(info.funds.clone())?;
 
     // if no target start time is given execute immediately
     let target_start_time: Timestamp = match target_start_time_utc_seconds {
@@ -240,18 +207,18 @@
         None => env.block.time,
     };
 
-    validate_target_start_time(env.block.time, target_start_time)?;
+    assert_target_start_time_is_in_future(env.block.time, target_start_time)?;
 
     let validated_pair_address = deps.api.addr_validate(&pair_address)?;
     let existing_pair = PAIRS.load(deps.storage, validated_pair_address)?;
 
-    validate_asset_denom_matches_pair_denom(
+    assert_denom_matches_pair_denom(
         existing_pair.clone(),
         info.funds.clone(),
         position_type.clone(),
     )?;
 
-    validate_swap_amount(swap_amount, info.funds[0].clone())?;
+    assert_swap_amount_is_less_than_or_equal_to_balance(swap_amount, info.funds[0].clone())?;
 
     let config = CONFIG.update(deps.storage, |mut config| -> StdResult<Config> {
         config.vault_count = config.vault_count.checked_add(Uint128::new(1))?;
@@ -305,18 +272,18 @@
     time_interval: TimeInterval,
     target_price: Decimal256,
 ) -> Result<Response, ContractError> {
-    validate_funds(info.funds.clone())?;
+    assert_exactly_one_asset(info.funds.clone())?;
 
     let validated_pair_address = deps.api.addr_validate(&pair_address)?;
     let existing_pair = PAIRS.load(deps.storage, validated_pair_address)?;
 
-    validate_asset_denom_matches_pair_denom(
+    assert_denom_matches_pair_denom(
         existing_pair.clone(),
         info.funds.clone(),
         position_type.clone(),
     )?;
 
-    validate_swap_amount(swap_amount, info.funds[0].clone())?;
+    assert_swap_amount_is_less_than_or_equal_to_balance(swap_amount, info.funds[0].clone())?;
 
     let config = CONFIG.update(deps.storage, |mut config| -> StdResult<Config> {
         config.vault_count = config.vault_count.checked_add(Uint128::new(1))?;
@@ -396,7 +363,7 @@
     let validated_address = deps.api.addr_validate(&address)?;
     let vault: Vault<DCAConfiguration, DCAStatus> =
         VAULTS.load(deps.storage, (validated_address.clone(), vault_id.into()))?;
-    validate_sender_is_admin_or_vault_owner(deps.as_ref(), vault.owner.clone(), info.sender)?;
+    assert_sender_is_admin_or_vault_owner(deps.as_ref(), vault.owner.clone(), info.sender)?;
 
     match vault.trigger_variant {
         TriggerVariant::Time => {
@@ -461,12 +428,12 @@
     info: MessageInfo,
     vault_id: Uint128,
 ) -> Result<Response, ContractError> {
-    validate_funds(info.funds.clone())?;
+    assert_exactly_one_asset(info.funds.clone())?;
     let vault = VAULTS.load(deps.storage, (info.sender.clone(), vault_id.into()))?;
     if info.sender != vault.owner {
         return Err(ContractError::Unauthorized {});
     }
-    validate_asset_denom_matches_pair_denom(
+    assert_denom_matches_pair_denom(
         vault.configuration.pair.clone(),
         info.funds.clone(),
         vault.configuration.position_type.clone(),
@@ -856,11 +823,7 @@
                         Err(
                             ContractError::CustomError {
                                 val: format!(
-<<<<<<< HEAD
                                     "could not find event history for vault with id: {}", 
-=======
-                                    "could not find execution history for vault with id: {}",
->>>>>>> 4b3b0ccf
                                     cache.vault_id
                                 )
                             }
@@ -1059,11 +1022,7 @@
                         Err(
                             ContractError::CustomError {
                                 val: format!(
-<<<<<<< HEAD
                                     "could not find event history for vault with id: {}", 
-=======
-                                    "could not find execution history for vault with id: {}",
->>>>>>> 4b3b0ccf
                                     cache.vault_id
                                 )
                             }
